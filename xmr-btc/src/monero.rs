use crate::serde::monero_private_key;
use anyhow::Result;
use async_trait::async_trait;
pub use curve25519_dalek::scalar::Scalar;
pub use monero::{Address, PrivateKey, PublicKey};
use rand::{CryptoRng, RngCore};
<<<<<<< HEAD
use serde::{Deserialize, Serialize};
use std::ops::Add;
=======
use std::ops::{Add, Sub};
>>>>>>> fc28f3c7

pub const MIN_CONFIRMATIONS: u32 = 10;

pub fn random_private_key<R: RngCore + CryptoRng>(rng: &mut R) -> PrivateKey {
    let scalar = Scalar::random(rng);

    PrivateKey::from_scalar(scalar)
}

#[derive(Clone, Copy, Debug, Serialize, Deserialize, PartialEq)]
pub struct PrivateViewKey(#[serde(with = "monero_private_key")] PrivateKey);

impl PrivateViewKey {
    pub fn new_random<R: RngCore + CryptoRng>(rng: &mut R) -> Self {
        let scalar = Scalar::random(rng);
        let private_key = PrivateKey::from_scalar(scalar);

        Self(private_key)
    }

    pub fn public(&self) -> PublicViewKey {
        PublicViewKey(PublicKey::from_private_key(&self.0))
    }
}

impl Add for PrivateViewKey {
    type Output = Self;

    fn add(self, rhs: Self) -> Self::Output {
        Self(self.0 + rhs.0)
    }
}

impl From<PrivateViewKey> for PrivateKey {
    fn from(from: PrivateViewKey) -> Self {
        from.0
    }
}

impl From<PublicViewKey> for PublicKey {
    fn from(from: PublicViewKey) -> Self {
        from.0
    }
}

#[derive(Clone, Copy, Debug)]
pub struct PublicViewKey(PublicKey);

<<<<<<< HEAD
#[derive(Debug, Copy, Clone, Deserialize, Serialize, PartialEq)]
=======
#[derive(Debug, Copy, Clone, PartialEq, PartialOrd)]
>>>>>>> fc28f3c7
pub struct Amount(u64);

impl Amount {
    /// Create an [Amount] with piconero precision and the given number of
    /// piconeros.
    ///
    /// A piconero (a.k.a atomic unit) is equal to 1e-12 XMR.
    pub fn from_piconero(amount: u64) -> Self {
        Amount(amount)
    }
    pub fn as_piconero(&self) -> u64 {
        self.0
    }
}

impl Add for Amount {
    type Output = Amount;

    fn add(self, rhs: Self) -> Self::Output {
        Self(self.0 + rhs.0)
    }
}

impl Sub for Amount {
    type Output = Amount;

    fn sub(self, rhs: Self) -> Self::Output {
        Self(self.0 - rhs.0)
    }
}

impl From<Amount> for u64 {
    fn from(from: Amount) -> u64 {
        from.0
    }
}

#[derive(Clone, Debug, Serialize, Deserialize)]
pub struct TransferProof {
    tx_hash: TxHash,
    #[serde(with = "monero_private_key")]
    tx_key: PrivateKey,
}

impl TransferProof {
    pub fn new(tx_hash: TxHash, tx_key: PrivateKey) -> Self {
        Self { tx_hash, tx_key }
    }
    pub fn tx_hash(&self) -> TxHash {
        self.tx_hash.clone()
    }
    pub fn tx_key(&self) -> PrivateKey {
        self.tx_key
    }
}

// TODO: add constructor/ change String to fixed length byte array
#[derive(Clone, Debug, Serialize, Deserialize)]
pub struct TxHash(pub String);

impl From<TxHash> for String {
    fn from(from: TxHash) -> Self {
        from.0
    }
}

#[async_trait]
pub trait Transfer {
    async fn transfer(
        &self,
        public_spend_key: PublicKey,
        public_view_key: PublicViewKey,
        amount: Amount,
    ) -> anyhow::Result<(TransferProof, Amount)>;
}

#[async_trait]
pub trait WatchForTransfer {
    async fn watch_for_transfer(
        &self,
        public_spend_key: PublicKey,
        public_view_key: PublicViewKey,
        transfer_proof: TransferProof,
        amount: Amount,
        expected_confirmations: u32,
    ) -> Result<(), InsufficientFunds>;
}

#[derive(Debug, Clone, Copy, thiserror::Error)]
#[error("transaction does not pay enough: expected {expected:?}, got {actual:?}")]
pub struct InsufficientFunds {
    pub expected: Amount,
    pub actual: Amount,
}

#[async_trait]
pub trait CreateWalletForOutput {
    async fn create_and_load_wallet_for_output(
        &self,
        private_spend_key: PrivateKey,
        private_view_key: PrivateViewKey,
    ) -> anyhow::Result<()>;
}<|MERGE_RESOLUTION|>--- conflicted
+++ resolved
@@ -4,12 +4,8 @@
 pub use curve25519_dalek::scalar::Scalar;
 pub use monero::{Address, PrivateKey, PublicKey};
 use rand::{CryptoRng, RngCore};
-<<<<<<< HEAD
 use serde::{Deserialize, Serialize};
-use std::ops::Add;
-=======
 use std::ops::{Add, Sub};
->>>>>>> fc28f3c7
 
 pub const MIN_CONFIRMATIONS: u32 = 10;
 
@@ -58,11 +54,7 @@
 #[derive(Clone, Copy, Debug)]
 pub struct PublicViewKey(PublicKey);
 
-<<<<<<< HEAD
-#[derive(Debug, Copy, Clone, Deserialize, Serialize, PartialEq)]
-=======
-#[derive(Debug, Copy, Clone, PartialEq, PartialOrd)]
->>>>>>> fc28f3c7
+#[derive(Debug, Copy, Clone, Deserialize, Serialize, PartialEq, PartialOrd)]
 pub struct Amount(u64);
 
 impl Amount {
