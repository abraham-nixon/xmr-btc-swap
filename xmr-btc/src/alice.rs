use crate::{
    bitcoin,
    bitcoin::{BroadcastSignedTransaction, WatchForRawTransaction},
    bob, monero,
    monero::{CreateWalletForOutput, Transfer},
    serde::{bitcoin_amount, cross_curve_dleq_scalar, ecdsa_fun_signature},
    transport::{ReceiveMessage, SendMessage},
};
use anyhow::{anyhow, Result};
use ecdsa_fun::{
    adaptor::{Adaptor, EncryptedSignature},
    nonce::Deterministic,
};
use rand::{CryptoRng, RngCore};
use serde::{Deserialize, Serialize};
use sha2::Sha256;
use std::convert::{TryFrom, TryInto};

pub mod message;
pub use message::{Message, Message0, Message1, Message2};

// There are no guarantees that send_message and receive_massage do not block
// the flow of execution. Therefore they must be paired between Alice/Bob, one
// send to one receive in the correct order.
pub async fn next_state<
    R: RngCore + CryptoRng,
    B: WatchForRawTransaction + BroadcastSignedTransaction,
    M: CreateWalletForOutput + Transfer,
    T: SendMessage<Message> + ReceiveMessage<bob::Message>,
>(
    bitcoin_wallet: &B,
    monero_wallet: &M,
    transport: &mut T,
    state: State,
    rng: &mut R,
) -> Result<State> {
    match state {
        State::State0(state0) => {
            let alice_message0 = state0.next_message(rng).into();

            let bob_message0 = transport.receive_message().await?.try_into()?;
            transport.send_message(alice_message0).await?;

            let state1 = state0.receive(bob_message0)?;
            Ok(state1.into())
        }
        State::State1(state1) => {
            let bob_message1 = transport.receive_message().await?.try_into()?;
            let state2 = state1.receive(bob_message1);
            let alice_message1 = state2.next_message();
            transport.send_message(alice_message1.into()).await?;
            Ok(state2.into())
        }
        State::State2(state2) => {
            let bob_message2 = transport.receive_message().await?.try_into()?;
            let state3 = state2.receive(bob_message2)?;
            Ok(state3.into())
        }
        State::State3(state3) => {
            tracing::info!("alice is watching for locked btc");
            let state4 = state3.watch_for_lock_btc(bitcoin_wallet).await?;
            Ok(state4.into())
        }
        State::State4(state4) => {
            let state5 = state4.lock_xmr(monero_wallet).await?;
            tracing::info!("alice has locked xmr");
            Ok(state5.into())
        }
        State::State5(state5) => {
            transport.send_message(state5.next_message().into()).await?;
            // todo: pass in state4b as a parameter somewhere in this call to prevent the
            // user from waiting for a message that wont be sent
            let message3 = transport.receive_message().await?.try_into()?;
            let state6 = state5.receive(message3);
            tracing::info!("alice has received bob message 3");
            tracing::info!("alice is redeeming btc");
            state6.redeem_btc(bitcoin_wallet).await?;
            Ok(state6.into())
        }
        State::State6(state6) => Ok(state6.into()),
    }
}

#[allow(clippy::large_enum_variant)]
#[derive(Debug)]
pub enum State {
    State0(State0),
    State1(State1),
    State2(State2),
    State3(State3),
    State4(State4),
    State5(State5),
    State6(State6),
}

impl_try_from_parent_enum!(State0, State);
impl_try_from_parent_enum!(State1, State);
impl_try_from_parent_enum!(State2, State);
impl_try_from_parent_enum!(State3, State);
impl_try_from_parent_enum!(State4, State);
impl_try_from_parent_enum!(State5, State);
impl_try_from_parent_enum!(State6, State);

impl_from_child_enum!(State0, State);
impl_from_child_enum!(State1, State);
impl_from_child_enum!(State2, State);
impl_from_child_enum!(State3, State);
impl_from_child_enum!(State4, State);
impl_from_child_enum!(State5, State);
impl_from_child_enum!(State6, State);

impl State {
    pub fn new<R: RngCore + CryptoRng>(
        rng: &mut R,
        btc: bitcoin::Amount,
        xmr: monero::Amount,
        refund_timelock: u32,
        punish_timelock: u32,
        redeem_address: bitcoin::Address,
        punish_address: bitcoin::Address,
    ) -> Self {
        Self::State0(State0::new(
            rng,
            btc,
            xmr,
            refund_timelock,
            punish_timelock,
            redeem_address,
            punish_address,
        ))
    }
}

<<<<<<< HEAD
#[derive(Clone, Debug)]
=======
#[derive(Debug, Deserialize, Serialize)]
>>>>>>> 00381308
pub struct State0 {
    a: bitcoin::SecretKey,
    #[serde(with = "cross_curve_dleq_scalar")]
    s_a: cross_curve_dleq::Scalar,
    v_a: monero::PrivateViewKey,
    #[serde(with = "bitcoin_amount")]
    btc: bitcoin::Amount,
    xmr: monero::Amount,
    refund_timelock: u32,
    punish_timelock: u32,
    redeem_address: bitcoin::Address,
    punish_address: bitcoin::Address,
}

impl State0 {
    pub fn new<R: RngCore + CryptoRng>(
        rng: &mut R,
        btc: bitcoin::Amount,
        xmr: monero::Amount,
        refund_timelock: u32,
        punish_timelock: u32,
        redeem_address: bitcoin::Address,
        punish_address: bitcoin::Address,
    ) -> Self {
        let a = bitcoin::SecretKey::new_random(rng);

        let s_a = cross_curve_dleq::Scalar::random(rng);
        let v_a = monero::PrivateViewKey::new_random(rng);

        Self {
            a,
            s_a,
            v_a,
            redeem_address,
            punish_address,
            btc,
            xmr,
            refund_timelock,
            punish_timelock,
        }
    }

    pub fn next_message<R: RngCore + CryptoRng>(&self, rng: &mut R) -> Message0 {
        let dleq_proof_s_a = cross_curve_dleq::Proof::new(rng, &self.s_a);

        Message0 {
            A: self.a.public(),
            S_a_monero: monero::PublicKey::from_private_key(&monero::PrivateKey {
                scalar: self.s_a.into_ed25519(),
            }),
            S_a_bitcoin: self.s_a.into_secp256k1().into(),
            dleq_proof_s_a,
            v_a: self.v_a,
            redeem_address: self.redeem_address.clone(),
            punish_address: self.punish_address.clone(),
        }
    }

    pub fn receive(self, msg: bob::Message0) -> Result<State1> {
        msg.dleq_proof_s_b.verify(
            msg.S_b_bitcoin.clone().into(),
            msg.S_b_monero
                .point
                .decompress()
                .ok_or_else(|| anyhow!("S_b is not a monero curve point"))?,
        )?;

        let v = self.v_a + msg.v_b;

        Ok(State1 {
            a: self.a,
            B: msg.B,
            s_a: self.s_a,
            S_b_monero: msg.S_b_monero,
            S_b_bitcoin: msg.S_b_bitcoin,
            v,
            btc: self.btc,
            xmr: self.xmr,
            refund_timelock: self.refund_timelock,
            punish_timelock: self.punish_timelock,
            refund_address: msg.refund_address,
            redeem_address: self.redeem_address,
            punish_address: self.punish_address,
        })
    }
}

<<<<<<< HEAD
#[derive(Clone, Debug)]
=======
#[derive(Debug, Deserialize, Serialize)]
>>>>>>> 00381308
pub struct State1 {
    a: bitcoin::SecretKey,
    B: bitcoin::PublicKey,
    #[serde(with = "cross_curve_dleq_scalar")]
    s_a: cross_curve_dleq::Scalar,
    S_b_monero: monero::PublicKey,
    S_b_bitcoin: bitcoin::PublicKey,
    v: monero::PrivateViewKey,
    #[serde(with = "bitcoin_amount")]
    btc: bitcoin::Amount,
    xmr: monero::Amount,
    refund_timelock: u32,
    punish_timelock: u32,
    refund_address: bitcoin::Address,
    redeem_address: bitcoin::Address,
    punish_address: bitcoin::Address,
}

impl State1 {
    pub fn receive(self, msg: bob::Message1) -> State2 {
        State2 {
            a: self.a,
            B: self.B,
            s_a: self.s_a,
            S_b_monero: self.S_b_monero,
            S_b_bitcoin: self.S_b_bitcoin,
            v: self.v,
            btc: self.btc,
            xmr: self.xmr,
            refund_timelock: self.refund_timelock,
            punish_timelock: self.punish_timelock,
            refund_address: self.refund_address,
            redeem_address: self.redeem_address,
            punish_address: self.punish_address,
            tx_lock: msg.tx_lock,
        }
    }
}

#[derive(Debug, Deserialize, Serialize)]
pub struct State2 {
    a: bitcoin::SecretKey,
    B: bitcoin::PublicKey,
    #[serde(with = "cross_curve_dleq_scalar")]
    s_a: cross_curve_dleq::Scalar,
    S_b_monero: monero::PublicKey,
    S_b_bitcoin: bitcoin::PublicKey,
    v: monero::PrivateViewKey,
    #[serde(with = "bitcoin_amount")]
    btc: bitcoin::Amount,
    xmr: monero::Amount,
    refund_timelock: u32,
    punish_timelock: u32,
    refund_address: bitcoin::Address,
    redeem_address: bitcoin::Address,
    punish_address: bitcoin::Address,
    tx_lock: bitcoin::TxLock,
}

impl State2 {
    pub fn next_message(&self) -> Message1 {
        let tx_cancel = bitcoin::TxCancel::new(
            &self.tx_lock,
            self.refund_timelock,
            self.a.public(),
            self.B.clone(),
        );

        let tx_refund = bitcoin::TxRefund::new(&tx_cancel, &self.refund_address);
        // Alice encsigns the refund transaction(bitcoin) digest with Bob's monero
        // pubkey(S_b). The refund transaction spends the output of
        // tx_lock_bitcoin to Bob's refund address.
        // recover(encsign(a, S_b, d), sign(a, d), S_b) = s_b where d is a digest, (a,
        // A) is alice's keypair and (s_b, S_b) is bob's keypair.
        let tx_refund_encsig = self.a.encsign(self.S_b_bitcoin.clone(), tx_refund.digest());

        let tx_cancel_sig = self.a.sign(tx_cancel.digest());
        Message1 {
            tx_refund_encsig,
            tx_cancel_sig,
        }
    }

    pub fn receive(self, msg: bob::Message2) -> Result<State3> {
        let tx_cancel = bitcoin::TxCancel::new(
            &self.tx_lock,
            self.refund_timelock,
            self.a.public(),
            self.B.clone(),
        );
        bitcoin::verify_sig(&self.B, &tx_cancel.digest(), &msg.tx_cancel_sig)?;
        let tx_punish =
            bitcoin::TxPunish::new(&tx_cancel, &self.punish_address, self.punish_timelock);
        bitcoin::verify_sig(&self.B, &tx_punish.digest(), &msg.tx_punish_sig)?;

        Ok(State3 {
            a: self.a,
            B: self.B,
            s_a: self.s_a,
            S_b_monero: self.S_b_monero,
            S_b_bitcoin: self.S_b_bitcoin,
            v: self.v,
            btc: self.btc,
            xmr: self.xmr,
            refund_timelock: self.refund_timelock,
            punish_timelock: self.punish_timelock,
            refund_address: self.refund_address,
            redeem_address: self.redeem_address,
            punish_address: self.punish_address,
            tx_lock: self.tx_lock,
            tx_punish_sig_bob: msg.tx_punish_sig,
            tx_cancel_sig_bob: msg.tx_cancel_sig,
        })
    }
}

#[derive(Debug, Deserialize, Serialize)]
pub struct State3 {
<<<<<<< HEAD
    pub a: bitcoin::SecretKey,
    pub B: bitcoin::PublicKey,
    pub s_a: cross_curve_dleq::Scalar,
    pub S_b_monero: monero::PublicKey,
    pub S_b_bitcoin: bitcoin::PublicKey,
    pub v: monero::PrivateViewKey,
    btc: bitcoin::Amount,
    pub xmr: monero::Amount,
    pub refund_timelock: u32,
    pub punish_timelock: u32,
    pub refund_address: bitcoin::Address,
    pub redeem_address: bitcoin::Address,
    pub punish_address: bitcoin::Address,
    pub tx_lock: bitcoin::TxLock,
    pub tx_punish_sig_bob: bitcoin::Signature,
    pub tx_cancel_sig_bob: bitcoin::Signature,
=======
    a: bitcoin::SecretKey,
    B: bitcoin::PublicKey,
    #[serde(with = "cross_curve_dleq_scalar")]
    s_a: cross_curve_dleq::Scalar,
    S_b_monero: monero::PublicKey,
    S_b_bitcoin: bitcoin::PublicKey,
    v: monero::PrivateViewKey,
    #[serde(with = "bitcoin_amount")]
    btc: bitcoin::Amount,
    xmr: monero::Amount,
    refund_timelock: u32,
    punish_timelock: u32,
    refund_address: bitcoin::Address,
    redeem_address: bitcoin::Address,
    punish_address: bitcoin::Address,
    tx_lock: bitcoin::TxLock,
    #[serde(with = "ecdsa_fun_signature")]
    tx_punish_sig_bob: bitcoin::Signature,
    #[serde(with = "ecdsa_fun_signature")]
    tx_cancel_sig_bob: bitcoin::Signature,
>>>>>>> 00381308
}

impl State3 {
    pub async fn watch_for_lock_btc<W>(self, bitcoin_wallet: &W) -> Result<State4>
    where
        W: bitcoin::WatchForRawTransaction,
    {
        tracing::info!("watching for lock btc with txid: {}", self.tx_lock.txid());
        let tx = bitcoin_wallet
            .watch_for_raw_transaction(self.tx_lock.txid())
            .await;

        tracing::info!("tx lock seen with txid: {}", tx.txid());

        Ok(State4 {
            a: self.a,
            B: self.B,
            s_a: self.s_a,
            S_b_monero: self.S_b_monero,
            S_b_bitcoin: self.S_b_bitcoin,
            v: self.v,
            btc: self.btc,
            xmr: self.xmr,
            refund_timelock: self.refund_timelock,
            punish_timelock: self.punish_timelock,
            refund_address: self.refund_address,
            redeem_address: self.redeem_address,
            punish_address: self.punish_address,
            tx_lock: self.tx_lock,
            tx_punish_sig_bob: self.tx_punish_sig_bob,
            tx_cancel_sig_bob: self.tx_cancel_sig_bob,
        })
    }
}

#[derive(Debug, Deserialize, Serialize)]
pub struct State4 {
    a: bitcoin::SecretKey,
    B: bitcoin::PublicKey,
    #[serde(with = "cross_curve_dleq_scalar")]
    s_a: cross_curve_dleq::Scalar,
    S_b_monero: monero::PublicKey,
    S_b_bitcoin: bitcoin::PublicKey,
    v: monero::PrivateViewKey,
    #[serde(with = "bitcoin_amount")]
    btc: bitcoin::Amount,
    xmr: monero::Amount,
    refund_timelock: u32,
    punish_timelock: u32,
    refund_address: bitcoin::Address,
    redeem_address: bitcoin::Address,
    punish_address: bitcoin::Address,
    tx_lock: bitcoin::TxLock,
    #[serde(with = "ecdsa_fun_signature")]
    tx_punish_sig_bob: bitcoin::Signature,
    #[serde(with = "ecdsa_fun_signature")]
    tx_cancel_sig_bob: bitcoin::Signature,
}

impl State4 {
    pub async fn lock_xmr<W>(self, monero_wallet: &W) -> Result<State5>
    where
        W: monero::Transfer,
    {
        let S_a = monero::PublicKey::from_private_key(&monero::PrivateKey {
            scalar: self.s_a.into_ed25519(),
        });
        let S_b = self.S_b_monero;

        let (tx_lock_proof, fee) = monero_wallet
            .transfer(S_a + S_b, self.v.public(), self.xmr)
            .await?;

        Ok(State5 {
            a: self.a,
            B: self.B,
            s_a: self.s_a,
            S_b_monero: self.S_b_monero,
            S_b_bitcoin: self.S_b_bitcoin,
            v: self.v,
            btc: self.btc,
            xmr: self.xmr,
            refund_timelock: self.refund_timelock,
            punish_timelock: self.punish_timelock,
            refund_address: self.refund_address,
            redeem_address: self.redeem_address,
            punish_address: self.punish_address,
            tx_lock: self.tx_lock,
            tx_lock_proof,
            tx_punish_sig_bob: self.tx_punish_sig_bob,
            tx_cancel_sig_bob: self.tx_cancel_sig_bob,
            lock_xmr_fee: fee,
        })
    }

    pub async fn punish<W: bitcoin::BroadcastSignedTransaction>(
        &self,
        bitcoin_wallet: &W,
    ) -> Result<()> {
        let tx_cancel = bitcoin::TxCancel::new(
            &self.tx_lock,
            self.refund_timelock,
            self.a.public(),
            self.B.clone(),
        );
        let tx_punish =
            bitcoin::TxPunish::new(&tx_cancel, &self.punish_address, self.punish_timelock);

        {
            let sig_a = self.a.sign(tx_cancel.digest());
            let sig_b = self.tx_cancel_sig_bob.clone();

            let signed_tx_cancel = tx_cancel.clone().add_signatures(
                &self.tx_lock,
                (self.a.public(), sig_a),
                (self.B.clone(), sig_b),
            )?;

            let _ = bitcoin_wallet
                .broadcast_signed_transaction(signed_tx_cancel)
                .await?;
        }

        {
            let sig_a = self.a.sign(tx_punish.digest());
            let sig_b = self.tx_punish_sig_bob.clone();

            let signed_tx_punish = tx_punish.add_signatures(
                &tx_cancel,
                (self.a.public(), sig_a),
                (self.B.clone(), sig_b),
            )?;

            let _ = bitcoin_wallet
                .broadcast_signed_transaction(signed_tx_punish)
                .await?;
        }

        Ok(())
    }
}

#[derive(Debug, Deserialize, Serialize)]
pub struct State5 {
    a: bitcoin::SecretKey,
    B: bitcoin::PublicKey,
    #[serde(with = "cross_curve_dleq_scalar")]
    s_a: cross_curve_dleq::Scalar,
    S_b_monero: monero::PublicKey,
    S_b_bitcoin: bitcoin::PublicKey,
    v: monero::PrivateViewKey,
    #[serde(with = "bitcoin_amount")]
    btc: bitcoin::Amount,
    xmr: monero::Amount,
    refund_timelock: u32,
    punish_timelock: u32,
    refund_address: bitcoin::Address,
    redeem_address: bitcoin::Address,
    punish_address: bitcoin::Address,
    tx_lock: bitcoin::TxLock,
    tx_lock_proof: monero::TransferProof,
    #[serde(with = "ecdsa_fun_signature")]
    tx_punish_sig_bob: bitcoin::Signature,
    #[serde(with = "ecdsa_fun_signature")]
    tx_cancel_sig_bob: bitcoin::Signature,
    lock_xmr_fee: monero::Amount,
}

impl State5 {
    pub fn next_message(&self) -> Message2 {
        Message2 {
            tx_lock_proof: self.tx_lock_proof.clone(),
        }
    }

    pub fn receive(self, msg: bob::Message3) -> State6 {
        State6 {
            a: self.a,
            B: self.B,
            s_a: self.s_a,
            S_b_monero: self.S_b_monero,
            S_b_bitcoin: self.S_b_bitcoin,
            v: self.v,
            btc: self.btc,
            xmr: self.xmr,
            refund_timelock: self.refund_timelock,
            punish_timelock: self.punish_timelock,
            refund_address: self.refund_address,
            redeem_address: self.redeem_address,
            punish_address: self.punish_address,
            tx_lock: self.tx_lock,
            tx_punish_sig_bob: self.tx_punish_sig_bob,
            tx_redeem_encsig: msg.tx_redeem_encsig,
            lock_xmr_fee: self.lock_xmr_fee,
        }
    }

    // watch for refund on btc, recover s_b and refund xmr
    pub async fn refund_xmr<B, M>(self, bitcoin_wallet: &B, monero_wallet: &M) -> Result<()>
    where
        B: WatchForRawTransaction,
        M: CreateWalletForOutput,
    {
        let tx_cancel = bitcoin::TxCancel::new(
            &self.tx_lock,
            self.refund_timelock,
            self.a.public(),
            self.B.clone(),
        );

        let tx_refund = bitcoin::TxRefund::new(&tx_cancel, &self.refund_address);

        let tx_refund_encsig = self.a.encsign(self.S_b_bitcoin.clone(), tx_refund.digest());

        let tx_refund_candidate = bitcoin_wallet
            .watch_for_raw_transaction(tx_refund.txid())
            .await;

        let tx_refund_sig =
            tx_refund.extract_signature_by_key(tx_refund_candidate, self.a.public())?;

        let s_b = bitcoin::recover(self.S_b_bitcoin, tx_refund_sig, tx_refund_encsig)?;
        let s_b =
            monero::PrivateKey::from_scalar(monero::Scalar::from_bytes_mod_order(s_b.to_bytes()));

        let s = s_b.scalar + self.s_a.into_ed25519();

        // NOTE: This actually generates and opens a new wallet, closing the currently
        // open one.
        monero_wallet
            .create_and_load_wallet_for_output(monero::PrivateKey::from_scalar(s), self.v)
            .await?;

        Ok(())
    }
}

#[derive(Debug, Deserialize, Serialize)]
pub struct State6 {
    a: bitcoin::SecretKey,
    B: bitcoin::PublicKey,
    #[serde(with = "cross_curve_dleq_scalar")]
    s_a: cross_curve_dleq::Scalar,
    S_b_monero: monero::PublicKey,
    S_b_bitcoin: bitcoin::PublicKey,
    v: monero::PrivateViewKey,
    #[serde(with = "bitcoin_amount")]
    btc: bitcoin::Amount,
    xmr: monero::Amount,
    refund_timelock: u32,
    punish_timelock: u32,
    refund_address: bitcoin::Address,
    redeem_address: bitcoin::Address,
    punish_address: bitcoin::Address,
    tx_lock: bitcoin::TxLock,
    #[serde(with = "ecdsa_fun_signature")]
    tx_punish_sig_bob: bitcoin::Signature,
    tx_redeem_encsig: EncryptedSignature,
    lock_xmr_fee: monero::Amount,
}

impl State6 {
    pub async fn redeem_btc<W: bitcoin::BroadcastSignedTransaction>(
        &self,
        bitcoin_wallet: &W,
    ) -> Result<()> {
        let adaptor = Adaptor::<Sha256, Deterministic<Sha256>>::default();

        let tx_redeem = bitcoin::TxRedeem::new(&self.tx_lock, &self.redeem_address);

        let sig_a = self.a.sign(tx_redeem.digest());
        let sig_b =
            adaptor.decrypt_signature(&self.s_a.into_secp256k1(), self.tx_redeem_encsig.clone());

        let sig_tx_redeem = tx_redeem.add_signatures(
            &self.tx_lock,
            (self.a.public(), sig_a),
            (self.B.clone(), sig_b),
        )?;
        bitcoin_wallet
            .broadcast_signed_transaction(sig_tx_redeem)
            .await?;

        Ok(())
    }

    pub fn lock_xmr_fee(&self) -> monero::Amount {
        self.lock_xmr_fee
    }
}<|MERGE_RESOLUTION|>--- conflicted
+++ resolved
@@ -131,11 +131,7 @@
     }
 }
 
-<<<<<<< HEAD
-#[derive(Clone, Debug)]
-=======
 #[derive(Debug, Deserialize, Serialize)]
->>>>>>> 00381308
 pub struct State0 {
     a: bitcoin::SecretKey,
     #[serde(with = "cross_curve_dleq_scalar")]
@@ -223,11 +219,7 @@
     }
 }
 
-<<<<<<< HEAD
-#[derive(Clone, Debug)]
-=======
 #[derive(Debug, Deserialize, Serialize)]
->>>>>>> 00381308
 pub struct State1 {
     a: bitcoin::SecretKey,
     B: bitcoin::PublicKey,
@@ -346,13 +338,14 @@
 
 #[derive(Debug, Deserialize, Serialize)]
 pub struct State3 {
-<<<<<<< HEAD
     pub a: bitcoin::SecretKey,
     pub B: bitcoin::PublicKey,
+    #[serde(with = "cross_curve_dleq_scalar")]
     pub s_a: cross_curve_dleq::Scalar,
     pub S_b_monero: monero::PublicKey,
     pub S_b_bitcoin: bitcoin::PublicKey,
     pub v: monero::PrivateViewKey,
+    #[serde(with = "bitcoin_amount")]
     btc: bitcoin::Amount,
     pub xmr: monero::Amount,
     pub refund_timelock: u32,
@@ -361,30 +354,10 @@
     pub redeem_address: bitcoin::Address,
     pub punish_address: bitcoin::Address,
     pub tx_lock: bitcoin::TxLock,
+    #[serde(with = "ecdsa_fun_signature")]
     pub tx_punish_sig_bob: bitcoin::Signature,
+    #[serde(with = "ecdsa_fun_signature")]
     pub tx_cancel_sig_bob: bitcoin::Signature,
-=======
-    a: bitcoin::SecretKey,
-    B: bitcoin::PublicKey,
-    #[serde(with = "cross_curve_dleq_scalar")]
-    s_a: cross_curve_dleq::Scalar,
-    S_b_monero: monero::PublicKey,
-    S_b_bitcoin: bitcoin::PublicKey,
-    v: monero::PrivateViewKey,
-    #[serde(with = "bitcoin_amount")]
-    btc: bitcoin::Amount,
-    xmr: monero::Amount,
-    refund_timelock: u32,
-    punish_timelock: u32,
-    refund_address: bitcoin::Address,
-    redeem_address: bitcoin::Address,
-    punish_address: bitcoin::Address,
-    tx_lock: bitcoin::TxLock,
-    #[serde(with = "ecdsa_fun_signature")]
-    tx_punish_sig_bob: bitcoin::Signature,
-    #[serde(with = "ecdsa_fun_signature")]
-    tx_cancel_sig_bob: bitcoin::Signature,
->>>>>>> 00381308
 }
 
 impl State3 {
